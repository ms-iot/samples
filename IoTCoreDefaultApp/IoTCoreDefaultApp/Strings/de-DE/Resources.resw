--- conflicted
+++ resolved
@@ -192,16 +192,6 @@
     <value>Raspberry Pi 2</value>
     <comment>Board name</comment>
   </data>
-<<<<<<< HEAD
-<<<<<<< HEAD
-=======
-  <data name="DB410Name" xml:space="preserve">
-    <value>DragonBoard 410c</value>
-    <comment>Board name</comment>
-  </data>
->>>>>>> upstream/develop
-=======
->>>>>>> a8d99cf9
   <data name="SkipStep.Text" xml:space="preserve">
     <value>Schritt überspringen</value>
   </data>
@@ -319,11 +309,7 @@
     <value>Es ist keine Einrichtung erforderlich. Drücken Sie einfach „Start“.</value>
   </data>
   <data name="TutorialBlinkyBody4.Text" xml:space="preserve">
-<<<<<<< HEAD
-    <value>Sie können die Blinkfrequenz auch ändern. Trommeln Sie alle Freunde zusammen, und veranstalten Sie eine Tanzparty rund um Ihren Raspberry Pi 2.</value>
-=======
     <value>Sie können die Blinkfrequenz auch ändern. Trommeln Sie alle Freunde zusammen, und veranstalten Sie eine Tanzparty rund um Ihren {0}.</value>
->>>>>>> upstream/develop
   </data>
   <data name="TutorialBlinkyBody5.Text" xml:space="preserve">
     <value>Haftungsausschluss: Microsoft haftet nicht für Schäden, die dadurch entstehen, dass Sie große Technopartys mit der kleinen blinkenden LED auf dem Board veranstalten.</value>
@@ -504,12 +490,6 @@
   <data name="Tutorial.GetCoding.010.h1" xml:space="preserve">
     <value>Einrichten von Visual Studio 2015 auf Ihrem PC</value>
   </data>
-<<<<<<< HEAD
-  <data name="Tutorial.GetCoding.011.p" xml:space="preserve">
-    <value>Wir haben eine Versionsdatei erstellt, in der die unterstützten Versionen der benötigten Tools beschrieben sind. Benutzen Sie diese Datei als Referenz zur Installation der erforderlichen Tools auf Ihrem PC:</value>
-  </data>
-=======
->>>>>>> upstream/develop
   <data name="Tutorial.GetCoding.012.ul" xml:space="preserve">
     <value>Windows 10 installieren</value>
   </data>
@@ -519,32 +499,6 @@
   <data name="Tutorial.GetCoding.014.ul" xml:space="preserve">
     <value>Wenn Sie in die Treiberentwicklung einsteigen möchten, installieren Sie das WDK.</value>
   </data>
-<<<<<<< HEAD
-<<<<<<< HEAD
-  <data name="Tutorial.GetCoding.015.ul" xml:space="preserve">
-    <value>Installieren Sie die MSI für IoT-Tools.</value>
-  </data>
-  <data name="Tutorial.GetCoding.016.ul" xml:space="preserve">
-    <value>Sie sind jetzt bereit für die App-Entwicklung. Sobald Sie sich anmelden, wird die Windows IoT Core Watcher-Anwendung automatisch gestartet. Mit ihr können Sie verfügbare Windows 10 IoT Core-Geräte suchen, auf denen die Apps bereitgestellt werden.</value>
-  </data>
-=======
->>>>>>> upstream/develop
-  <data name="Tutorial.GetCoding.016a.br" xml:space="preserve">
-    <value />
-    <comment>Please do NOT localize this string</comment>
-  </data>
-<<<<<<< HEAD
-  <data name="Tutorial.GetCoding.018.p" xml:space="preserve">
-    <value>Nachdem Sie Ihr Gerät im Netzwerk gefunden haben, besuchen Sie „www.windowsondevices.com“, um Beispielcode zum Testen und Ausführen herunterzuladen!</value>
-  </data>
-=======
->>>>>>> upstream/develop
-  <data name="Tutorial.GetCoding.019.br" xml:space="preserve">
-    <value />
-    <comment>Please do NOT localize this string</comment>
-  </data>
-=======
->>>>>>> a8d99cf9
   <data name="NetworkConnectivityLevel_ConstrainedInternetAccess" xml:space="preserve">
     <value>Eingeschränkter Internetzugriff</value>
   </data>
